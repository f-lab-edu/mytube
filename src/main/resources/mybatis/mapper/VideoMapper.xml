--- conflicted
+++ resolved
@@ -4,20 +4,14 @@
 
 <mapper namespace="me.dev.oliver.mytubesns.mapper.VideoMapper">
 
-<<<<<<< HEAD
   <!-- 동영상 파일 내용 업로드 -->
   <insert id="insertVideo" parameterType="VideoUploadDto">
-    INSERT INTO video_file (file_url, file_size)
-    VALUES (#{fileUrl}, #{fileSize})
-=======
-  <insert id="insertVideo">
     INSERT INTO video_file (
       file_url,
       file_size)
     VALUES (
       #{fileUrl},
       #{fileSize})
->>>>>>> bf6f5ef6
   </insert>
 
   <insert id="insertDetailInfo" parameterType="VideoUploadDto">
