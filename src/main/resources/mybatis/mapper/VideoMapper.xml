--- conflicted
+++ resolved
@@ -10,11 +10,7 @@
     VALUES (#{fileUrl}, #{fileSize})
   </insert>
 
-<<<<<<< HEAD
   <insert id="insertDetailInfo" parameterType="VideoUploadDto">
-=======
-  <insert id="insertDetailInfo" parameterType="VideoDto">
->>>>>>> dd73aab8
     INSERT INTO video (
     user_id,
     title,
@@ -24,12 +20,8 @@
     like_count,
     bad_count,
     hits)
-<<<<<<< HEAD
-    VALUES (#{userId},
-=======
     VALUES (
     #{userId},
->>>>>>> dd73aab8
     #{title},
     #{detailContents},
     now(),
