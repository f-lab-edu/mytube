package me.dev.oliver.youtubesns.mapper;

import me.dev.oliver.youtubesns.dto.VideoDto;
import org.apache.ibatis.annotations.Mapper;
import org.springframework.stereotype.Repository;

@Repository
@Mapper
public interface VideoMapper {

  int insertVideo(VideoDto videoDto);

<<<<<<< HEAD
  int insertMoreDetail(VideoDto videoDto);

  VideoDto findByVideoUrl(int id);

  VideoDto findByMoreDetail(int id);
=======
  int insertDetailInfo(VideoDto videoDto);
>>>>>>> 1a79c30e
}<|MERGE_RESOLUTION|>--- conflicted
+++ resolved
@@ -10,13 +10,5 @@
 
   int insertVideo(VideoDto videoDto);
 
-<<<<<<< HEAD
-  int insertMoreDetail(VideoDto videoDto);
-
-  VideoDto findByVideoUrl(int id);
-
-  VideoDto findByMoreDetail(int id);
-=======
   int insertDetailInfo(VideoDto videoDto);
->>>>>>> 1a79c30e
 }