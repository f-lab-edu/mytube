package me.dev.oliver.youtubesns.service;

import org.springframework.web.multipart.MultipartFile;

public interface VideoService {

<<<<<<< HEAD
  void insertVideo (MultipartFile multipartFile);

  void insertMoreDetail (VideoDto videoDto);

  VideoDto findByVideoUrl(int id);

  VideoDto findByMoreDetail(int id);
=======
  void uploadVideo(MultipartFile multipartFile, String userId, String title, String detailContents);
>>>>>>> 1a79c30e
}<|MERGE_RESOLUTION|>--- conflicted
+++ resolved
@@ -4,15 +4,5 @@
 
 public interface VideoService {
 
-<<<<<<< HEAD
-  void insertVideo (MultipartFile multipartFile);
-
-  void insertMoreDetail (VideoDto videoDto);
-
-  VideoDto findByVideoUrl(int id);
-
-  VideoDto findByMoreDetail(int id);
-=======
   void uploadVideo(MultipartFile multipartFile, String userId, String title, String detailContents);
->>>>>>> 1a79c30e
 }