package me.dev.oliver.youtubesns.service;

import java.io.File;
import java.io.IOException;
import lombok.RequiredArgsConstructor;
import lombok.extern.slf4j.Slf4j;
<<<<<<< HEAD
import me.dev.oliver.youtubesns.aop.LoginValidation;
=======
import me.dev.oliver.youtubesns.config.VideoConfig;
>>>>>>> beac1314
import me.dev.oliver.youtubesns.dto.VideoDto;
import me.dev.oliver.youtubesns.mapper.VideoMapper;
import org.springframework.beans.factory.annotation.Value;
import org.springframework.stereotype.Service;
<<<<<<< HEAD
import org.springframework.transaction.annotation.Transactional;
=======
>>>>>>> beac1314
import org.springframework.web.multipart.MultipartFile;

/**
 * {@literal @RequiredArgsConstructor} : final로 선언된 필드, NonNull 어노테이션을 사용한 필드만을 필요로 하는 생성자를 만듦
<<<<<<< HEAD
=======
 * VideoProperties를 생성자 주입을 선택한 이유는 Value String 변수에 어노테이션만 사용하면 immutaeble(불변성)이 아니라는 문제가 있으므로 생성자로
 * 주입을 함
>>>>>>> beac1314
 */
@Slf4j
@RequiredArgsConstructor
@Service
public class VideoService {

  private final VideoMapper videoMapper;
  @Value("${video.file.path}")
<<<<<<< HEAD
  private String storedPath;
=======
  private VideoConfig videoConfig;
>>>>>>> beac1314

  /**
   * 동영상 업로드, file size는 byte 단위로 저장됨 동영상 컨텐츠 내의 세부사항 기록 db에 저장
   *
   * @param multipartFile  게시물 관련 정보를 담은 객체
   * @param userId         회원 아이디
   * @param title          동영상 제목
   * @param detailContents 동영상에 대한 세부 내용
   */
<<<<<<< HEAD
  @LoginValidation
  @Transactional
=======
>>>>>>> beac1314
  public void uploadVideo(MultipartFile multipartFile,
      String userId,
      String title,
      String detailContents) {

    String fileName = multipartFile.getOriginalFilename();

    if (fileName.isEmpty()) {
<<<<<<< HEAD
      log.error("insertVideo 메서드에서 file을 불러오던 중 null 값이 확인되었습니다");
      throw new IllegalArgumentException("file을 불러오지 못하여 에러가 발생했습니다.");
    }

    File targetFile = new File(storedPath, fileName);
=======
      log.error("uploadVideo 메서드에서 {} file을 불러오던 중 null 값이 확인되었습니다", fileName);
      throw new IllegalArgumentException("서버에서 파일을 불러오지 못하여 에러가 발생했습니다.");
    }

    File targetFile = new File(videoConfig.getFilePath(), fileName);
>>>>>>> beac1314

    try {
      multipartFile.transferTo(targetFile);
      String fileUrl = targetFile.toURI().toURL().getFile();
      long fileSize = multipartFile.getSize();

      VideoDto videoDto = VideoDto.builder()
          .userId(userId)
          .title(title)
          .detailContents(detailContents)
          .fileUrl(fileUrl)
          .fileSize(fileSize)
          .build();
      videoMapper.insertVideo(videoDto);
      videoMapper.insertDetailInfo(videoDto);
    } catch (IOException e) {
<<<<<<< HEAD
      log.error("insertVideo 메서드에서 file 처리 중 에러가 발생했습니다, 에러 메시지 : {}", e.getMessage());
      throw new IllegalStateException("서버에서 파일 처리중 예상치 못한 에러가 발생했습니다");
    }
  }

  @LoginValidation
  @Transactional
  public VideoDto watchVideo(int id) {

    VideoDto videoDetailInfos = videoMapper.findDetailInfoById(id);
    String videoFileUrl = videoMapper.findVideoUrlById(id).getFileUrl();

    return VideoDto.builder()
        .id(id)
        .fileUrl(videoFileUrl)
        .title(videoDetailInfos.getTitle())
        .detailContents(videoDetailInfos.getDetailContents())
        .updatedAt(videoDetailInfos.getUpdatedAt())
        .likeCount(videoDetailInfos.getLikeCount())
        .badCount(videoDetailInfos.getLikeCount())
        .hits(videoDetailInfos.getHits())
        .build();
  }
=======
      log.error("uploadVideo 메서드에서 {} file 처리 중 에러가 발생했습니다, 에러 메시지 : {}", fileName, e.getMessage());
      throw new IllegalStateException("서버에서 파일 처리중 예상치 못한 에러가 발생했습니다");
    }
  }
>>>>>>> beac1314

}<|MERGE_RESOLUTION|>--- conflicted
+++ resolved
@@ -4,28 +4,19 @@
 import java.io.IOException;
 import lombok.RequiredArgsConstructor;
 import lombok.extern.slf4j.Slf4j;
-<<<<<<< HEAD
 import me.dev.oliver.youtubesns.aop.LoginValidation;
-=======
 import me.dev.oliver.youtubesns.config.VideoConfig;
->>>>>>> beac1314
 import me.dev.oliver.youtubesns.dto.VideoDto;
 import me.dev.oliver.youtubesns.mapper.VideoMapper;
 import org.springframework.beans.factory.annotation.Value;
 import org.springframework.stereotype.Service;
-<<<<<<< HEAD
 import org.springframework.transaction.annotation.Transactional;
-=======
->>>>>>> beac1314
 import org.springframework.web.multipart.MultipartFile;
 
 /**
  * {@literal @RequiredArgsConstructor} : final로 선언된 필드, NonNull 어노테이션을 사용한 필드만을 필요로 하는 생성자를 만듦
-<<<<<<< HEAD
-=======
  * VideoProperties를 생성자 주입을 선택한 이유는 Value String 변수에 어노테이션만 사용하면 immutaeble(불변성)이 아니라는 문제가 있으므로 생성자로
  * 주입을 함
->>>>>>> beac1314
  */
 @Slf4j
 @RequiredArgsConstructor
@@ -34,11 +25,7 @@
 
   private final VideoMapper videoMapper;
   @Value("${video.file.path}")
-<<<<<<< HEAD
-  private String storedPath;
-=======
   private VideoConfig videoConfig;
->>>>>>> beac1314
 
   /**
    * 동영상 업로드, file size는 byte 단위로 저장됨 동영상 컨텐츠 내의 세부사항 기록 db에 저장
@@ -48,11 +35,8 @@
    * @param title          동영상 제목
    * @param detailContents 동영상에 대한 세부 내용
    */
-<<<<<<< HEAD
   @LoginValidation
   @Transactional
-=======
->>>>>>> beac1314
   public void uploadVideo(MultipartFile multipartFile,
       String userId,
       String title,
@@ -61,19 +45,11 @@
     String fileName = multipartFile.getOriginalFilename();
 
     if (fileName.isEmpty()) {
-<<<<<<< HEAD
-      log.error("insertVideo 메서드에서 file을 불러오던 중 null 값이 확인되었습니다");
-      throw new IllegalArgumentException("file을 불러오지 못하여 에러가 발생했습니다.");
-    }
-
-    File targetFile = new File(storedPath, fileName);
-=======
       log.error("uploadVideo 메서드에서 {} file을 불러오던 중 null 값이 확인되었습니다", fileName);
       throw new IllegalArgumentException("서버에서 파일을 불러오지 못하여 에러가 발생했습니다.");
     }
 
     File targetFile = new File(videoConfig.getFilePath(), fileName);
->>>>>>> beac1314
 
     try {
       multipartFile.transferTo(targetFile);
@@ -90,8 +66,7 @@
       videoMapper.insertVideo(videoDto);
       videoMapper.insertDetailInfo(videoDto);
     } catch (IOException e) {
-<<<<<<< HEAD
-      log.error("insertVideo 메서드에서 file 처리 중 에러가 발생했습니다, 에러 메시지 : {}", e.getMessage());
+      log.error("uploadVideo 메서드에서 {} file 처리 중 에러가 발생했습니다, 에러 메시지 : {}", fileName, e.getMessage());
       throw new IllegalStateException("서버에서 파일 처리중 예상치 못한 에러가 발생했습니다");
     }
   }
@@ -114,11 +89,5 @@
         .hits(videoDetailInfos.getHits())
         .build();
   }
-=======
-      log.error("uploadVideo 메서드에서 {} file 처리 중 에러가 발생했습니다, 에러 메시지 : {}", fileName, e.getMessage());
-      throw new IllegalStateException("서버에서 파일 처리중 예상치 못한 에러가 발생했습니다");
-    }
-  }
->>>>>>> beac1314
 
 }