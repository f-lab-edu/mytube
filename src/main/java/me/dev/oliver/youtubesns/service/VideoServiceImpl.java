package me.dev.oliver.youtubesns.service;

import java.io.File;
import java.io.IOException;
import lombok.AllArgsConstructor;
import lombok.extern.slf4j.Slf4j;
import me.dev.oliver.youtubesns.aop.LoginValidation;
import me.dev.oliver.youtubesns.dto.VideoDto;
import me.dev.oliver.youtubesns.mapper.VideoMapper;
import me.dev.oliver.youtubesns.properties.VideoProperties;
import org.springframework.stereotype.Service;
import org.springframework.transaction.annotation.Transactional;
import org.springframework.web.multipart.MultipartFile;

@Slf4j
@Transactional
@AllArgsConstructor
@Service
public class VideoServiceImpl implements VideoService {

  private final VideoMapper videoMapper;
  private final VideoProperties videoProperties;

  /**
   * 동영상 업로드, file size는 byte 단위로 저장됨 동영상 컨텐츠 내의 세부사항 기록 db에 저장
   *
   * @param multipartFile  게시물 관련 정보를 담은 객체
   * @param userId         회원 아이디
   * @param title          동영상 제목
   * @param detailContents 동영상에 대한 세부 내용
   */
<<<<<<< HEAD
  @LoginValidation
  public void insertVideo(MultipartFile multipartFile) {
=======
  public void uploadVideo(MultipartFile multipartFile, String userId, String title,
      String detailContents) {
>>>>>>> 1a79c30e

    String fileName = multipartFile.getOriginalFilename();

    if (fileName.isEmpty()) {
      log.error("insertVideo 메서드에서 file을 불러오던 중 null 값이 확인되었습니다");
      throw new IllegalArgumentException("file을 불러오지 못하여 에러가 발생했습니다.");
    }

    String storedPath = videoProperties.getFilePath();
    File targetFile = new File(storedPath, fileName);

    try {
      multipartFile.transferTo(targetFile);
      String fileUrl = targetFile.toURI().toURL().getFile();
      long fileSize = multipartFile.getSize();

      VideoDto videoDto = new VideoDto(fileUrl, fileSize, userId, title, detailContents);
      videoMapper.insertVideo(videoDto);
      videoMapper.insertDetailInfo(videoDto);
    } catch (IOException e) {
      log.error("insertVideo 메서드에서 file 처리 중 에러가 발생했습니다, 자세한 에러 내용 : ", e, " LinNumber: ",
          e.getStackTrace()[0].getLineNumber());
      throw new IllegalStateException("서버에서 파일 처리중 예상치 못한 에러가 발생했습니다");
    }
  }

<<<<<<< HEAD
  /**
   * 동영상 컨텐츠 내의 세부사항 기록 db에 저장
   *
   * @param videoDto userId, title, detail contents를 가져옴
   */
  @LoginValidation
  public void insertMoreDetail(VideoDto videoDto) {

    videoMapper.insertMoreDetail(videoDto);
  }

  @LoginValidation
  public VideoDto findByVideoUrl(int id) {

    VideoDto videoDto = new VideoDto(id);
    return videoMapper.findByVideoUrl(id);
  }

  @LoginValidation
  public VideoDto findByMoreDetail(int id) {

    VideoDto videoDto = new VideoDto(id);
    return videoMapper.findByMoreDetail(id);
  }
=======
>>>>>>> 1a79c30e
}<|MERGE_RESOLUTION|>--- conflicted
+++ resolved
@@ -29,13 +29,9 @@
    * @param title          동영상 제목
    * @param detailContents 동영상에 대한 세부 내용
    */
-<<<<<<< HEAD
-  @LoginValidation
-  public void insertVideo(MultipartFile multipartFile) {
-=======
+
   public void uploadVideo(MultipartFile multipartFile, String userId, String title,
       String detailContents) {
->>>>>>> 1a79c30e
 
     String fileName = multipartFile.getOriginalFilename();
 
@@ -62,31 +58,4 @@
     }
   }
 
-<<<<<<< HEAD
-  /**
-   * 동영상 컨텐츠 내의 세부사항 기록 db에 저장
-   *
-   * @param videoDto userId, title, detail contents를 가져옴
-   */
-  @LoginValidation
-  public void insertMoreDetail(VideoDto videoDto) {
-
-    videoMapper.insertMoreDetail(videoDto);
-  }
-
-  @LoginValidation
-  public VideoDto findByVideoUrl(int id) {
-
-    VideoDto videoDto = new VideoDto(id);
-    return videoMapper.findByVideoUrl(id);
-  }
-
-  @LoginValidation
-  public VideoDto findByMoreDetail(int id) {
-
-    VideoDto videoDto = new VideoDto(id);
-    return videoMapper.findByMoreDetail(id);
-  }
-=======
->>>>>>> 1a79c30e
 }