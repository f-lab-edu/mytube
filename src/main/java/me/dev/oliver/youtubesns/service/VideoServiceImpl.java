--- conflicted
+++ resolved
@@ -16,12 +16,8 @@
  * {@literal @RequiredArgsConstructor} : final로 선언된 필드, NonNull 어노테이션을 사용한 필드만을 필요로 하는 생성자를 만듦
  */
 @Slf4j
-<<<<<<< HEAD
 @Transactional
-@AllArgsConstructor
-=======
 @RequiredArgsConstructor
->>>>>>> 80283a80
 @Service
 public class VideoServiceImpl implements VideoService {
 
@@ -37,15 +33,9 @@
    * @param title          동영상 제목
    * @param detailContents 동영상에 대한 세부 내용
    */
-<<<<<<< HEAD
-
-  @LoginValidation
-  public void uploadVideo(MultipartFile multipartFile, String userId, String title,
-=======
   public void uploadVideo(MultipartFile multipartFile,
       String userId,
       String title,
->>>>>>> 80283a80
       String detailContents) {
 
     String fileName = multipartFile.getOriginalFilename();
