--- conflicted
+++ resolved
@@ -45,17 +45,4 @@
     this.fileUrl = fileUrl;
   }
 
-<<<<<<< HEAD
-  public VideoDto(String fileUrl, long fileSize, String userId, String title,
-      String detailContents) {
-
-    this.fileUrl = fileUrl;
-    this.fileSize = fileSize;
-    this.userId = userId;
-    this.title = title;
-    this.detailContents = detailContents;
-  }
-
-=======
->>>>>>> 80283a80
 }