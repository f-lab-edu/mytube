package me.dev.oliver.youtubesns.dto;

import javax.validation.constraints.NotBlank;
import lombok.Getter;

@Getter
public class VideoDto {

<<<<<<< HEAD
  private Integer id;

  private String userId;
=======
  private final String userId;
>>>>>>> 1a79c30e

  @NotBlank
  private final String title;

  @NotBlank
  private final String detailContents;

  private String createdAt;

  private String updatedAt;

  private Integer likeCount;

  private Integer badCount;

  /**
   * 조회수
   */
  private int hits;

  private final String fileUrl;

  private final long fileSize;

<<<<<<< HEAD
  public VideoDto(int id) {

    this.id = id;
  }

  public VideoDto(String fileUrl, long fileSize) {

=======
  public VideoDto(String fileUrl, long fileSize, String userId, String title,
      String detailContents) {
>>>>>>> 1a79c30e
    this.fileUrl = fileUrl;
    this.fileSize = fileSize;
    this.userId = userId;
    this.title = title;
    this.detailContents = detailContents;
  }

}<|MERGE_RESOLUTION|>--- conflicted
+++ resolved
@@ -6,13 +6,9 @@
 @Getter
 public class VideoDto {
 
-<<<<<<< HEAD
   private Integer id;
 
-  private String userId;
-=======
   private final String userId;
->>>>>>> 1a79c30e
 
   @NotBlank
   private final String title;
@@ -37,18 +33,13 @@
 
   private final long fileSize;
 
-<<<<<<< HEAD
   public VideoDto(int id) {
 
     this.id = id;
   }
 
-  public VideoDto(String fileUrl, long fileSize) {
-
-=======
   public VideoDto(String fileUrl, long fileSize, String userId, String title,
       String detailContents) {
->>>>>>> 1a79c30e
     this.fileUrl = fileUrl;
     this.fileSize = fileSize;
     this.userId = userId;
