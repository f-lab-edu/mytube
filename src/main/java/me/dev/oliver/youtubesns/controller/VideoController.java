package me.dev.oliver.youtubesns.controller;

import javax.validation.Valid;
import lombok.AllArgsConstructor;
import me.dev.oliver.youtubesns.dto.VideoDto;
import me.dev.oliver.youtubesns.service.VideoService;
import org.springframework.web.bind.annotation.GetMapping;
import org.springframework.web.bind.annotation.PathVariable;
import org.springframework.web.bind.annotation.PostMapping;
import org.springframework.web.bind.annotation.RequestMapping;
import org.springframework.web.bind.annotation.RequestParam;
import org.springframework.web.bind.annotation.RestController;
import org.springframework.web.multipart.MultipartFile;

@AllArgsConstructor
@RestController
@RequestMapping("video-contents")
public class VideoController {

  private final VideoService videoService;

  /**
   * 동영상 및 세부 사항 업로드
   *
   * @param multipartFile 동영상 파일을 및 userId, title, detail contents를 받아옴
   */
  @PostMapping
  public void uploadVideo(@RequestParam("fileVideo") MultipartFile multipartFile,
      @Valid @RequestParam String userId,
      @Valid @RequestParam String title,
      @Valid @RequestParam String detailContents) {

    videoService.uploadVideo(multipartFile, userId, title, detailContents);
  }
  
  /**
   * video를 보기 위한 내용물을 모두 가져온다.
   *
   * @param id
   * @return
   */
  @GetMapping("{id}/videoUrl")
  public VideoDto videoUrl(@PathVariable int id) {

    return videoService.findByVideoUrl(id);
  }

<<<<<<< HEAD
  /**
   *
   * @param id
   * @return
   */
  @GetMapping("{id}/more-detail")
  public VideoDto moreDetail(@PathVariable int id) {

    return videoService.findByMoreDetail(id);
  }

=======
>>>>>>> 80283a80
}<|MERGE_RESOLUTION|>--- conflicted
+++ resolved
@@ -45,7 +45,6 @@
     return videoService.findByVideoUrl(id);
   }
 
-<<<<<<< HEAD
   /**
    *
    * @param id
@@ -57,6 +56,4 @@
     return videoService.findByMoreDetail(id);
   }
 
-=======
->>>>>>> 80283a80
 }