# youtube-sns

- 동영상 공유 SNS

<<<<<<< HEAD
  - 유튜브를 밴치마킹하여 개발하는 youtube-sns 플랫폼을 개발. 서버 위주의 프로젝트이며 UI 구현은 이해를 위해 카카오 오븐 프로토타이핑을 사용. 또한, 자세한 구현 내용을 PR에서 확인 가능.
  - 카카오 오븐 URL : [카카오 오븐 공유](https://ovenapp.io/view/NBKXGQpbmSQmsTUXSLdNlVDSn2AgJUe8/)
  - wiki
    - youtube sns 서비스
    - 프로젝트 컨벤션
    - wiki URL : [wiki 공유](https://github.com/f-lab-edu/youtube-sns/wiki)
=======
유튜브를 벤치마킹하여 개발하는 youtube-sns 플랫폼을 개발. 서버 위주의 프로젝트이며 프론트단은 제외. UI 구현은 이해를 위해 카카오 오븐 프로토타입을 사용. 또한, 자세한 구현 내용을 PR에서 확인.
>>>>>>> 6fdcaacf

- ERD

  ![image](https://user-images.githubusercontent.com/55625864/89203219-2998c800-d5ef-11ea-91df-632bfbb96256.png)


<<<<<<< HEAD
=======
- Pull request를 통하여 merge
- 코드리뷰를 통과해야만 병합
- wiki에 프로젝트 소개와 기술적 문제 해결 내용을 정리
- 지속적인 성능 개선 및 코드 리팩토링을 지향
- 코드 컨벤션
  - [Google code Style](https://google.github.io/styleguide/javaguide.html)을 준수
    - CheckStyle-IDEA 플러그인 적용 
      - [인텔리제이 code Style 설정](https://jiyeonseo.github.io/2016/11/15/setting-java-google-style-to-intellij/)
      - [intellij-java-google-style.xml 다운로드](https://github.com/HPI-Information-Systems/Metanome/wiki/Installing-the-google-styleguide-settings-in-intellij-and-eclipse)



### 브랜치 관리 전략(Git flow)

![image](https://user-images.githubusercontent.com/55625864/85289648-bb7ec280-b4d2-11ea-9141-ecde76643709.png)

![image](https://user-images.githubusercontent.com/55625864/85288567-e8ca7100-b4d0-11ea-9093-9d721a88fd0f.png)

- master : 베포 단계에 출시될 수 있는 브랜치
- develop : 개발이 끝난 버전을 개발하는 브랜치
- feature : 기능을 개발하는 브랜치
- release : 베포 버전을 준비하는 브랜치
- hotfix : 베포 버전에서 발생한 버그를 수정 하는 브랜치



- 브랜치 참고 문헌
  - [Bitbucket](https://www.atlassian.com/git/tutorials/comparing-workflows/gitflow-workflow)
  - [우아한형제들 기술블로그](https://woowabros.github.io/experience/2017/10/30/baemin-mobile-git-branch-strategy.html)



### 깃 커밋 메시지 스타일 가이드

자신만의 커밋 메시지 작성 원칙을 정하고 일관성있게 커밋. 많은 작성 가이드 중 유다시티의 커밋 메시지 작성 가이드를 사용. 영어로 커밋 할 예정이며, 제목과 본문을 최대한 이용할 것임.

```
Type: 제목(Title)

본문(Body)

꼬리말(Footer)
```

#### 커밋 타입 - Commit Type

- feat: 새로운 기능을 추가
- fix: 버그 수정
- docs: 문서 수정
- style: 코드 포맷 변경, 세미 콜론 누락, 코드 수정 없음
- refactor: 코드 리팩터링
- test: 테스트 코드, 테스트 리펙토링
- chore: 빌드 업무 업데이트, 패키지 매니저 설정

#### 제목 - Title

- 제목은 50자를 넘기지 않고, 첫글자는 대문자, 마침표 금지
- 과거시제가 아닌 명령어로 동사를 먼저 작성
  - "Fixed" --> "Fix"
  - "Modified" --> "Modify"

#### 본문 (선택사항) -  Body

- 본문은 커밋의 상세 내용을 작성
- 제목과 본문 사이에 한 줄 띄움
- 본문은 한 줄에 72자 이내로 작성
- 한 줄을 띄워 문단으로 나누거나 ·(bullet)을 사용해 내용을 구분



#### 꼬리말 (선택사항) - Footer

꼬리말에는 issue tracker id를 추가

```
Resolves: #123
See also: #456, #789
```



#### 커밋 수정 및 삭제

-  [커밋 히스토리를 수정](https://www.atlassian.com/git/tutorials/rewriting-history) 
- [히스토리 전체 삭제](https://gist.github.com/heiswayi/350e2afda8cece810c0f6116dadbe651)



- 커밋 메시지 스타일 가이드 참고 문헌
  - [Udacity](https://udacity.github.io/git-styleguide/)
>>>>>>> 6fdcaacf
<|MERGE_RESOLUTION|>--- conflicted
+++ resolved
@@ -2,112 +2,13 @@
 
 - 동영상 공유 SNS
 
-<<<<<<< HEAD
   - 유튜브를 밴치마킹하여 개발하는 youtube-sns 플랫폼을 개발. 서버 위주의 프로젝트이며 UI 구현은 이해를 위해 카카오 오븐 프로토타이핑을 사용. 또한, 자세한 구현 내용을 PR에서 확인 가능.
   - 카카오 오븐 URL : [카카오 오븐 공유](https://ovenapp.io/view/NBKXGQpbmSQmsTUXSLdNlVDSn2AgJUe8/)
   - wiki
     - youtube sns 서비스
     - 프로젝트 컨벤션
     - wiki URL : [wiki 공유](https://github.com/f-lab-edu/youtube-sns/wiki)
-=======
-유튜브를 벤치마킹하여 개발하는 youtube-sns 플랫폼을 개발. 서버 위주의 프로젝트이며 프론트단은 제외. UI 구현은 이해를 위해 카카오 오븐 프로토타입을 사용. 또한, 자세한 구현 내용을 PR에서 확인.
->>>>>>> 6fdcaacf
 
 - ERD
 
-  ![image](https://user-images.githubusercontent.com/55625864/89203219-2998c800-d5ef-11ea-91df-632bfbb96256.png)
-
-
-<<<<<<< HEAD
-=======
-- Pull request를 통하여 merge
-- 코드리뷰를 통과해야만 병합
-- wiki에 프로젝트 소개와 기술적 문제 해결 내용을 정리
-- 지속적인 성능 개선 및 코드 리팩토링을 지향
-- 코드 컨벤션
-  - [Google code Style](https://google.github.io/styleguide/javaguide.html)을 준수
-    - CheckStyle-IDEA 플러그인 적용 
-      - [인텔리제이 code Style 설정](https://jiyeonseo.github.io/2016/11/15/setting-java-google-style-to-intellij/)
-      - [intellij-java-google-style.xml 다운로드](https://github.com/HPI-Information-Systems/Metanome/wiki/Installing-the-google-styleguide-settings-in-intellij-and-eclipse)
-
-
-
-### 브랜치 관리 전략(Git flow)
-
-![image](https://user-images.githubusercontent.com/55625864/85289648-bb7ec280-b4d2-11ea-9141-ecde76643709.png)
-
-![image](https://user-images.githubusercontent.com/55625864/85288567-e8ca7100-b4d0-11ea-9093-9d721a88fd0f.png)
-
-- master : 베포 단계에 출시될 수 있는 브랜치
-- develop : 개발이 끝난 버전을 개발하는 브랜치
-- feature : 기능을 개발하는 브랜치
-- release : 베포 버전을 준비하는 브랜치
-- hotfix : 베포 버전에서 발생한 버그를 수정 하는 브랜치
-
-
-
-- 브랜치 참고 문헌
-  - [Bitbucket](https://www.atlassian.com/git/tutorials/comparing-workflows/gitflow-workflow)
-  - [우아한형제들 기술블로그](https://woowabros.github.io/experience/2017/10/30/baemin-mobile-git-branch-strategy.html)
-
-
-
-### 깃 커밋 메시지 스타일 가이드
-
-자신만의 커밋 메시지 작성 원칙을 정하고 일관성있게 커밋. 많은 작성 가이드 중 유다시티의 커밋 메시지 작성 가이드를 사용. 영어로 커밋 할 예정이며, 제목과 본문을 최대한 이용할 것임.
-
-```
-Type: 제목(Title)
-
-본문(Body)
-
-꼬리말(Footer)
-```
-
-#### 커밋 타입 - Commit Type
-
-- feat: 새로운 기능을 추가
-- fix: 버그 수정
-- docs: 문서 수정
-- style: 코드 포맷 변경, 세미 콜론 누락, 코드 수정 없음
-- refactor: 코드 리팩터링
-- test: 테스트 코드, 테스트 리펙토링
-- chore: 빌드 업무 업데이트, 패키지 매니저 설정
-
-#### 제목 - Title
-
-- 제목은 50자를 넘기지 않고, 첫글자는 대문자, 마침표 금지
-- 과거시제가 아닌 명령어로 동사를 먼저 작성
-  - "Fixed" --> "Fix"
-  - "Modified" --> "Modify"
-
-#### 본문 (선택사항) -  Body
-
-- 본문은 커밋의 상세 내용을 작성
-- 제목과 본문 사이에 한 줄 띄움
-- 본문은 한 줄에 72자 이내로 작성
-- 한 줄을 띄워 문단으로 나누거나 ·(bullet)을 사용해 내용을 구분
-
-
-
-#### 꼬리말 (선택사항) - Footer
-
-꼬리말에는 issue tracker id를 추가
-
-```
-Resolves: #123
-See also: #456, #789
-```
-
-
-
-#### 커밋 수정 및 삭제
-
--  [커밋 히스토리를 수정](https://www.atlassian.com/git/tutorials/rewriting-history) 
-- [히스토리 전체 삭제](https://gist.github.com/heiswayi/350e2afda8cece810c0f6116dadbe651)
-
-
-
-- 커밋 메시지 스타일 가이드 참고 문헌
-  - [Udacity](https://udacity.github.io/git-styleguide/)
->>>>>>> 6fdcaacf
+  ![image](https://user-images.githubusercontent.com/55625864/89203219-2998c800-d5ef-11ea-91df-632bfbb96256.png)